--- conflicted
+++ resolved
@@ -68,11 +68,7 @@
     ),
 ]
 AAPL_CANDLES = AAPL_CANDLES1 + AAPL_CANDLES2
-<<<<<<< HEAD
-AAPL_CANDLE_DATAFRAME = CandleDataFrame(symbol=AAPL_SYMBOL, candles=AAPL_CANDLES)
-=======
 AAPL_CANDLE_DATAFRAME = CandleDataFrame.from_candle_list(symbol=AAPL_SYMBOL, candles=AAPL_CANDLES)
->>>>>>> 332e14e1
 
 GOOGL_SYMBOL = "GOOGL"
 GOOGL_CANDLES1 = [
@@ -116,11 +112,7 @@
     ),
 ]
 GOOGL_CANDLES = GOOGL_CANDLES1 + GOOGL_CANDLES2
-<<<<<<< HEAD
-GOOGL_CANDLE_DATAFRAME = CandleDataFrame(symbol=GOOGL_SYMBOL, candles=GOOGL_CANDLES)
-=======
 GOOGL_CANDLE_DATAFRAME = CandleDataFrame.from_candle_list(symbol=GOOGL_SYMBOL, candles=GOOGL_CANDLES)
->>>>>>> 332e14e1
 
 
 def test_feed():
@@ -151,11 +143,7 @@
                     checks = False
                 googl_idx += 1
 
-<<<<<<< HEAD
-    candles_queue.add_consumer(callback)
-=======
-    candles_queue.add_consumer_no_retry(callback)
->>>>>>> 332e14e1
+    candles_queue.add_consumer_no_retry(callback)
 
     feed.start()
     assert checks
@@ -201,11 +189,7 @@
             if aapl_idx == len(AAPL_CANDLES) and googl_idx == len(GOOGL_CANDLES):
                 live_feed.stop()
 
-<<<<<<< HEAD
-    candles_queue.add_consumer(callback)
-=======
-    candles_queue.add_consumer_no_retry(callback)
->>>>>>> 332e14e1
+    candles_queue.add_consumer_no_retry(callback)
 
     live_feed.start()
     assert checks
@@ -239,11 +223,7 @@
                     checks = False
                 googl_idx += 1
 
-<<<<<<< HEAD
-    candles_queue.add_consumer(callback)
-=======
-    candles_queue.add_consumer_no_retry(callback)
->>>>>>> 332e14e1
+    candles_queue.add_consumer_no_retry(callback)
 
     offline_feed.start()
     assert checks
@@ -293,11 +273,7 @@
             if aapl_idx == len(AAPL_CANDLES) and googl_idx == len(GOOGL_CANDLES):
                 historical_feed.stop()
 
-<<<<<<< HEAD
-    candles_queue.add_consumer(callback)
-=======
-    candles_queue.add_consumer_no_retry(callback)
->>>>>>> 332e14e1
+    candles_queue.add_consumer_no_retry(callback)
 
     historical_feed.start()
     assert checks
@@ -306,13 +282,8 @@
 def test_pandas_feed():
     candles_queue = SimpleQueue(QUEUE_NAME)
     candle_dataframes = [
-<<<<<<< HEAD
-        CandleDataFrame(symbol=AAPL_SYMBOL, candles=AAPL_CANDLES),
-        CandleDataFrame(symbol=GOOGL_SYMBOL, candles=GOOGL_CANDLES),
-=======
         CandleDataFrame.from_candle_list(symbol=AAPL_SYMBOL, candles=AAPL_CANDLES),
         CandleDataFrame.from_candle_list(symbol=GOOGL_SYMBOL, candles=GOOGL_CANDLES),
->>>>>>> 332e14e1
     ]
     pandas_feed = PandasFeed(candle_dataframes, candles_queue)
 
@@ -339,11 +310,7 @@
             if aapl_idx == len(AAPL_CANDLES) and googl_idx == len(GOOGL_CANDLES):
                 pandas_feed.stop()
 
-<<<<<<< HEAD
-    candles_queue.add_consumer(callback)
-=======
-    candles_queue.add_consumer_no_retry(callback)
->>>>>>> 332e14e1
+    candles_queue.add_consumer_no_retry(callback)
 
     pandas_feed.start()
     assert checks
@@ -383,11 +350,7 @@
             if aapl_idx == len(AAPL_CANDLES) and googl_idx == len(GOOGL_CANDLES):
                 csv_feed.stop()
 
-<<<<<<< HEAD
-    candles_queue.add_consumer(callback)
-=======
-    candles_queue.add_consumer_no_retry(callback)
->>>>>>> 332e14e1
+    candles_queue.add_consumer_no_retry(callback)
 
     csv_feed.start()
     assert checks