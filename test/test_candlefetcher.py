--- conflicted
+++ resolved
@@ -260,11 +260,7 @@
             timestamp=pd.Timestamp("2020-05-08 14:45:00+00:00"),
         ),
     ]
-<<<<<<< HEAD
-    expected_df = CandleDataFrame(symbol=SYMBOL, candles=expected_df_candles)
-=======
     expected_df = CandleDataFrame.from_candle_list(symbol=SYMBOL, candles=expected_df_candles)
->>>>>>> 332e14e1
     assert (df == expected_df).all(axis=None)
 
     date_str = "20200508"
@@ -322,11 +318,7 @@
             timestamp=pd.Timestamp("2020-06-11 14:20:00+00:00"),
         ),
     ]
-<<<<<<< HEAD
-    expected_df = CandleDataFrame(symbol=SYMBOL, candles=expected_df_candles)
-=======
     expected_df = CandleDataFrame.from_candle_list(symbol=SYMBOL, candles=expected_df_candles)
->>>>>>> 332e14e1
     assert (df == expected_df).all(axis=None)
 
     date_str = "20200611"
@@ -429,11 +421,7 @@
             timestamp=pd.Timestamp("2020-05-08 14:45:00+00:00"),
         ),
     ]
-<<<<<<< HEAD
-    expected_df = CandleDataFrame(symbol=SYMBOL, candles=expected_df_candles)
-=======
     expected_df = CandleDataFrame.from_candle_list(symbol=SYMBOL, candles=expected_df_candles)
->>>>>>> 332e14e1
     assert (df == expected_df).all(axis=None)
 
     date_str = "20200508"
@@ -496,11 +484,7 @@
             timestamp=pd.Timestamp("2020-05-08 00:00:00+00:00"),
         ),
     ]
-<<<<<<< HEAD
-    expected_df = CandleDataFrame(symbol=SYMBOL, candles=expected_df_candles)
-=======
     expected_df = CandleDataFrame.from_candle_list(symbol=SYMBOL, candles=expected_df_candles)
->>>>>>> 332e14e1
     assert (df == expected_df).all(axis=None)
 
     date_str = "20200507"
