--- conflicted
+++ resolved
@@ -5,9 +5,11 @@
 
 from strategy.candlefetcher import CandleFetcher
 from strategy.constants import DATE_FORMAT
-<<<<<<< HEAD
 from actionsapi.models import Candle
-from tools.tools import clean_candles_in_db, compare_candles_list
+from common.exchange_calendar_euronext import EuronextExchangeCalendar
+from test.tools.tools import clean_candles_in_db, compare_candles_list
+
+EURONEXT_CAL = EuronextExchangeCalendar()
 
 SYMBOL = "ANX.PA"
 CANDLES = [
@@ -84,11 +86,6 @@
     candles = CandleFetcher.get_candles_from_db(SYMBOL, start, end)
     assert compare_candles_list(candles, CANDLES)
     clean_candles_in_db()
-=======
-from common.exchange_calendar_euronext import EuronextExchangeCalendar
->>>>>>> 70ecd4b9
-
-euronext_cal = EuronextExchangeCalendar()
 
 
 def test_resample_candle_data_interval_5_minute():
@@ -108,18 +105,10 @@
         "close": [94.1300, 94.0800, 94.0800, 94.1800, 94.2000, 94.2000],
         "volume": [7, 91, 0, 0, 0, 0],
     }
-<<<<<<< HEAD
-    df = pd.DataFrame(
-        candles,
-        columns=["timestamp", "symbol", "open", "high", "low", "close", "volume",],
-    )
-    df = CandleFetcher.resample_candle_data(df, pd.offsets.Minute(5))
-=======
-    business_cal = euronext_cal.schedule(start_date="2020-05-08", end_date="2020-05-08")
+    business_cal = EURONEXT_CAL.schedule(start_date="2020-05-08", end_date="2020-05-08")
     df = pd.DataFrame(candles,
-                      columns=['_id', 'timestamp', 'symbol', 'interval', 'open', 'high', 'low', 'close', 'volume'])
+                      columns=['timestamp', 'symbol', 'open', 'high', 'low', 'close', 'volume'])
     df = CandleFetcher.resample_candle_data(df, pd.offsets.Minute(5), business_cal)
->>>>>>> 70ecd4b9
 
     expected_df_candles = {
         "timestamp": [
@@ -147,6 +136,72 @@
     assert (df == expected_df).all(axis=None)
 
 
+def test_simple_resample_candle_data_interval_1_day():
+    candles = {
+        'timestamp': ['2020-05-08 14:17:00', '2020-05-08 14:24:00', '2020-05-08 14:24:56',
+                      '2020-05-08 14:35:00', '2020-05-08 14:41:00', '2020-05-08 14:41:58'],
+        'symbol': ['ANX.PA', 'ANX.PA', 'ANX.PA', 'ANX.PA', 'ANX.PA', 'ANX.PA'],
+        'open': [94.1200, 94.0700, 94.0700, 94.1700, 94.1900, 94.1900],
+        'high': [94.1500, 94.1000, 94.1000, 94.1800, 94.2200, 94.2200],
+        'low': [94.0000, 93.9500, 93.9500, 94.0500, 94.0700, 94.0700],
+        'close': [94.1300, 94.0800, 94.0800, 94.1800, 94.2000, 94.2000],
+        'volume': [7, 91, 0, 0, 0, 0]
+    }
+    business_cal = EURONEXT_CAL.schedule(start_date="2020-05-08", end_date="2020-05-08")
+    df = pd.DataFrame(candles,
+                      columns=['timestamp', 'symbol', 'open', 'high', 'low', 'close', 'volume'])
+    df = CandleFetcher.resample_candle_data(df, pd.offsets.Day(1), business_cal)
+
+    expected_df_candles = {
+        'timestamp': ['2020-05-08'],
+        'symbol': ['ANX.PA'],
+        'open': [94.12],
+        'high': [94.22],
+        'low': [93.95],
+        'close': [94.20],
+        'volume': [98]
+    }
+    expected_df = pd.DataFrame(expected_df_candles,
+                               columns=['timestamp', 'symbol', 'open', 'high', 'low', 'close', 'volume'])
+    expected_df.index = pd.to_datetime(expected_df.timestamp, format=DATE_FORMAT)
+
+    expected_df = expected_df.drop(['timestamp'], axis=1)
+    assert ((df == expected_df).all(axis=None))
+
+
+def test_simple_resample_candle_data_interval_1_day_data_spread_over_2_days():
+    candles = {
+        'timestamp': ['2020-05-08 14:17:00', '2020-05-08 14:24:00', '2020-05-08 14:24:56',
+                      '2020-05-08 14:35:00', '2020-05-11 14:41:00', '2020-05-11 14:41:58'],
+        'symbol': ['ANX.PA', 'ANX.PA', 'ANX.PA', 'ANX.PA', 'ANX.PA', 'ANX.PA'],
+        'open': [94.1200, 94.0700, 94.0700, 94.1700, 94.1900, 94.1900],
+        'high': [94.1500, 94.1000, 94.1000, 94.1800, 94.2200, 94.2200],
+        'low': [94.0000, 93.9500, 93.9500, 94.0500, 94.0700, 94.0700],
+        'close': [94.1300, 94.0800, 94.0800, 94.1800, 94.2000, 94.2000],
+        'volume': [7, 91, 0, 0, 1, 1]
+    }
+    business_cal = EURONEXT_CAL.schedule(start_date="2020-05-08", end_date="2020-05-11")
+    df = pd.DataFrame(candles,
+                      columns=['timestamp', 'symbol', 'open', 'high', 'low', 'close', 'volume'])
+    df = CandleFetcher.resample_candle_data(df, pd.offsets.Day(1), business_cal)
+
+    expected_df_candles = {
+        'timestamp': ['2020-05-08','2020-05-11'],
+        'symbol': ['ANX.PA','ANX.PA'],
+        'open': [94.12, 94.19],
+        'high': [94.18, 94.22],
+        'low': [93.95, 94.07],
+        'close': [94.18, 94.20],
+        'volume': [98, 2]
+    }
+    expected_df = pd.DataFrame(expected_df_candles,
+                               columns=['timestamp', 'symbol', 'open', 'high', 'low', 'close', 'volume'])
+    expected_df.index = pd.to_datetime(expected_df.timestamp, format=DATE_FORMAT)
+
+    expected_df = expected_df.drop(['timestamp'], axis=1)
+    assert ((df == expected_df).all(axis=None))
+
+
 def test_fetch():
     expected_df_candles = {
         "timestamp": [
@@ -169,7 +224,6 @@
         columns=["timestamp", "symbol", "open", "high", "low", "close", "volume"],
     )
     expected_df.index = pd.to_datetime(expected_df.timestamp, format=DATE_FORMAT)
-<<<<<<< HEAD
     expected_df = expected_df.drop(["timestamp"], axis=1)
 
     clean_candles_in_db()
@@ -178,81 +232,7 @@
     start_str, end_str = CANDLES[0].timestamp, CANDLES[-1].timestamp
     start = datetime.strptime(start_str, DATE_FORMAT)
     end = datetime.strptime(end_str, DATE_FORMAT)
-    df = CandleFetcher.fetch(SYMBOL, pd.offsets.Minute(5), start, end)
-    clean_candles_in_db()
-
-    assert (df == expected_df).all(axis=None)
-=======
-    expected_df = expected_df.drop(['timestamp'], axis=1)
-    assert ((df == expected_df).all(axis=None))
-
-
-def test_simple_resample_candle_data_interval_1_day():
-    candles = {
-        '_id': ['eb571484d6f4e006fa7b155', 'eb571484d6f4e006fa7b16a', 'eb575f84d6f4e006fa95371',
-                'eb575f84d6f4e006fa95380', 'eb575f84d6f4e006fa9538d', 'eb584084d6f4e006fae6212'],
-        'timestamp': ['2020-05-08 14:17:00', '2020-05-08 14:24:00', '2020-05-08 14:24:56',
-                      '2020-05-08 14:35:00', '2020-05-08 14:41:00', '2020-05-08 14:41:58'],
-        'symbol': ['ANX.PA', 'ANX.PA', 'ANX.PA', 'ANX.PA', 'ANX.PA', 'ANX.PA'],
-        'open': [94.1200, 94.0700, 94.0700, 94.1700, 94.1900, 94.1900],
-        'high': [94.1500, 94.1000, 94.1000, 94.1800, 94.2200, 94.2200],
-        'low': [94.0000, 93.9500, 93.9500, 94.0500, 94.0700, 94.0700],
-        'close': [94.1300, 94.0800, 94.0800, 94.1800, 94.2000, 94.2000],
-        'volume': [7, 91, 0, 0, 0, 0]
-    }
-    business_cal = euronext_cal.schedule(start_date="2020-05-08", end_date="2020-05-08")
-    df = pd.DataFrame(candles,
-                      columns=['_id', 'timestamp', 'symbol', 'interval', 'open', 'high', 'low', 'close', 'volume'])
-    df = CandleFetcher.resample_candle_data(df, pd.offsets.Day(1), business_cal)
-
-    expected_df_candles = {
-        'timestamp': ['2020-05-08'],
-        'symbol': ['ANX.PA'],
-        'open': [94.12],
-        'high': [94.22],
-        'low': [93.95],
-        'close': [94.20],
-        'volume': [98]
-    }
-    expected_df = pd.DataFrame(expected_df_candles,
-                               columns=['timestamp', 'symbol', 'open', 'high', 'low', 'close', 'volume'])
-    expected_df.index = pd.to_datetime(expected_df.timestamp, format=DATE_FORMAT)
-
-    expected_df = expected_df.drop(['timestamp'], axis=1)
-    assert ((df == expected_df).all(axis=None))
-
-
-def test_simple_resample_candle_data_interval_1_day_data_spread_over_2_days():
-    candles = {
-        '_id': ['eb571484d6f4e006fa7b155', 'eb571484d6f4e006fa7b16a', 'eb575f84d6f4e006fa95371',
-                'eb575f84d6f4e006fa95380', 'eb575f84d6f4e006fa9538d', 'eb584084d6f4e006fae6212'],
-        'timestamp': ['2020-05-08 14:17:00', '2020-05-08 14:24:00', '2020-05-08 14:24:56',
-                      '2020-05-08 14:35:00', '2020-05-11 14:41:00', '2020-05-11 14:41:58'],
-        'symbol': ['ANX.PA', 'ANX.PA', 'ANX.PA', 'ANX.PA', 'ANX.PA', 'ANX.PA'],
-        'open': [94.1200, 94.0700, 94.0700, 94.1700, 94.1900, 94.1900],
-        'high': [94.1500, 94.1000, 94.1000, 94.1800, 94.2200, 94.2200],
-        'low': [94.0000, 93.9500, 93.9500, 94.0500, 94.0700, 94.0700],
-        'close': [94.1300, 94.0800, 94.0800, 94.1800, 94.2000, 94.2000],
-        'volume': [7, 91, 0, 0, 1, 1]
-    }
-    business_cal = euronext_cal.schedule(start_date="2020-05-08", end_date="2020-05-11")
-    df = pd.DataFrame(candles,
-                      columns=['_id', 'timestamp', 'symbol', 'interval', 'open', 'high', 'low', 'close', 'volume'])
-    df = CandleFetcher.resample_candle_data(df, pd.offsets.Day(1), business_cal)
-
-    expected_df_candles = {
-        'timestamp': ['2020-05-08','2020-05-11'],
-        'symbol': ['ANX.PA','ANX.PA'],
-        'open': [94.12, 94.19],
-        'high': [94.18, 94.22],
-        'low': [93.95, 94.07],
-        'close': [94.18, 94.20],
-        'volume': [98, 2]
-    }
-    expected_df = pd.DataFrame(expected_df_candles,
-                               columns=['timestamp', 'symbol', 'open', 'high', 'low', 'close', 'volume'])
-    expected_df.index = pd.to_datetime(expected_df.timestamp, format=DATE_FORMAT)
-
-    expected_df = expected_df.drop(['timestamp'], axis=1)
-    assert ((df == expected_df).all(axis=None))
->>>>>>> 70ecd4b9
+    df = CandleFetcher.fetch(SYMBOL, pd.offsets.Minute(5), EURONEXT_CAL, start, end)
+    clean_candles_in_db()
+
+    assert ((df == expected_df).all(axis=None))