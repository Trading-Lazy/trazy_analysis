--- conflicted
+++ resolved
@@ -2,9 +2,8 @@
 import os
 import settings
 from enum import Enum, auto
-<<<<<<< HEAD
-from .action import Action, PositionType, ActionType
-from common.candle import *
+from actionsapi.models import PositionType, ActionType
+from actionsapi.models import Action, Candle
 from common.helper import TimeInterval, find_start_business_minute, find_start_business_day
 from .candlefetcher import CandleFetcher
 import pandas as pd
@@ -22,10 +21,6 @@
 m_client = MongoClient(settings.DB_CONN)
 db = m_client['djongo_connection']
 euronext_cal = EuronextExchangeCalendar()
-=======
-from actionsapi.models import PositionType, ActionType
-from actionsapi.models import Action, Candle
->>>>>>> a239a39e
 
 
 class StrategyName(Enum):
