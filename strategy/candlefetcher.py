from datetime import datetime
from typing import List

from django.db.models.query import QuerySet
from django.forms import model_to_dict
from pandas import DataFrame
from pymongo import MongoClient

import pandas as pd
from pandasql import sqldf
import numpy as np
import settings
from common.utils import validate_dataframe_columns
<<<<<<< HEAD
from strategy.constants import DATE_FORMAT
from actionsapi.models import Candle

m_client = MongoClient(settings.DB_CONN, tlsAllowInvalidCertificates=True)
db = m_client["djongo_connection"]
candles_collection = db["candles"]
=======
from pandas_market_calendars import MarketCalendar
from common.exchange_calendar_euronext import EuronextExchangeCalendar

m_client = MongoClient(settings.DB_CONN, tlsAllowInvalidCertificates=True)
db = m_client['djongo_connection']
candles_collection = db['candles']
euronext_cal = EuronextExchangeCalendar()
>>>>>>> 70ecd4b9


class CandleFetcher:
    @staticmethod
    def get_candles_from_db(
        symbol: str, start: datetime, end: datetime = datetime.now()
    ) -> QuerySet:
        candles = Candle.objects.all().filter(
            symbol=symbol, timestamp__gte=start, timestamp__lte=end
        )
        return candles

    @staticmethod
<<<<<<< HEAD
    def resample_candle_data(
        df: DataFrame, timeframe: pd.offsets.DateOffset
    ) -> DataFrame:
        required_columns = [
            "timestamp",
            "symbol",
            "open",
            "high",
            "low",
            "close",
            "volume",
        ]
        validate_dataframe_columns(df, required_columns)
        df.index = df.timestamp

        df[["open", "high", "low", "close"]] = df[
            ["open", "high", "low", "close"]
        ].astype(float)
        df[["volume"]] = df[["volume"]].astype(int)

        df = (
            df.resample(timeframe, label="right", closed="right")
            .agg(
                {
                    "symbol": "first",
                    "open": "first",
                    "high": np.max,
                    "low": np.min,
                    "close": "last",
                    "volume": np.sum,
                }
            )
            .fillna(method="ffill")
        )
        return df

    @staticmethod
    def fetch(
        symbol: str,
        timeframe: pd.offsets.DateOffset,
        start: datetime,
        end: datetime = datetime.now(),
    ) -> DataFrame:
        candles = CandleFetcher.get_candles_from_db(symbol, start, end)
        candles_list = []
        for candle in candles:
            candles_list.append(model_to_dict(candle))
        df = pd.DataFrame(
            candles_list,
            columns=["timestamp", "symbol", "open", "high", "low", "close", "volume"],
        )
        df = CandleFetcher.resample_candle_data(df, timeframe)
=======
    def resample_candle_data(df: DataFrame, timeframe: pd.offsets.DateOffset, business_cal: DataFrame) -> DataFrame:

        required_columns = ['_id', 'timestamp', 'symbol', 'interval', 'open', 'high', 'low', 'close', 'volume']
        validate_dataframe_columns(df, required_columns)
        df.index = pd.to_datetime(df.timestamp, format=DATE_FORMAT)
        df = df.drop(['_id', 'interval'], axis=1)

        df[['open', 'high', 'low', 'close']] = df[['open', 'high', 'low', 'close']].astype(float)
        df[['volume']] = df[['volume']].astype(int)

        resample_label = 'right'
        if timeframe >= pd.offsets.Day(1):
            resample_label = 'left'
        df = df.resample(timeframe, label=resample_label, closed='right').agg({
            'symbol': 'first',
            'open': 'first',
            'high': np.max,
            'low': np.min,
            'close': 'last',
            'volume': np.sum
        }).fillna(method='ffill')

        if timeframe >= pd.offsets.Day(1):
            df_resampled = df.reindex(business_cal.index)
        else:
            s = """
                select
                    d.timestamp, d.symbol, d.open, d.high, d.low, d.close, d.volume
                from
                    df d join business_cal b on (d.timestamp >= b.market_open and d.timestamp <= b.market_close)
            """
            df_resampled = sqldf(s, locals())
            df_resampled = df_resampled.set_index('timestamp')
        return df_resampled

    @staticmethod
    def fetch(symbol: str,
              timeframe: pd.offsets.DateOffset,
              business_cal: MarketCalendar,
              start: datetime,
              end: datetime = datetime.now()) -> DataFrame:
        df = CandleFetcher.get_data_from_db(symbol, start, end)

        if not df.empty:
            business_cal = business_cal.schedule(start_date=start.strftime("%Y-%m-%d"), end_date=end.strftime("%Y-%m-%d"))
            df = CandleFetcher.resample_candle_data(df, timeframe, business_cal)
>>>>>>> 70ecd4b9
        return df<|MERGE_RESOLUTION|>--- conflicted
+++ resolved
@@ -1,5 +1,4 @@
 from datetime import datetime
-from typing import List
 
 from django.db.models.query import QuerySet
 from django.forms import model_to_dict
@@ -11,22 +10,15 @@
 import numpy as np
 import settings
 from common.utils import validate_dataframe_columns
-<<<<<<< HEAD
 from strategy.constants import DATE_FORMAT
 from actionsapi.models import Candle
+from pandas_market_calendars import MarketCalendar
+from common.exchange_calendar_euronext import EuronextExchangeCalendar
 
 m_client = MongoClient(settings.DB_CONN, tlsAllowInvalidCertificates=True)
 db = m_client["djongo_connection"]
 candles_collection = db["candles"]
-=======
-from pandas_market_calendars import MarketCalendar
-from common.exchange_calendar_euronext import EuronextExchangeCalendar
-
-m_client = MongoClient(settings.DB_CONN, tlsAllowInvalidCertificates=True)
-db = m_client['djongo_connection']
-candles_collection = db['candles']
-euronext_cal = EuronextExchangeCalendar()
->>>>>>> 70ecd4b9
+EURONEXT_CAL = EuronextExchangeCalendar()
 
 
 class CandleFetcher:
@@ -40,66 +32,10 @@
         return candles
 
     @staticmethod
-<<<<<<< HEAD
-    def resample_candle_data(
-        df: DataFrame, timeframe: pd.offsets.DateOffset
-    ) -> DataFrame:
-        required_columns = [
-            "timestamp",
-            "symbol",
-            "open",
-            "high",
-            "low",
-            "close",
-            "volume",
-        ]
-        validate_dataframe_columns(df, required_columns)
-        df.index = df.timestamp
-
-        df[["open", "high", "low", "close"]] = df[
-            ["open", "high", "low", "close"]
-        ].astype(float)
-        df[["volume"]] = df[["volume"]].astype(int)
-
-        df = (
-            df.resample(timeframe, label="right", closed="right")
-            .agg(
-                {
-                    "symbol": "first",
-                    "open": "first",
-                    "high": np.max,
-                    "low": np.min,
-                    "close": "last",
-                    "volume": np.sum,
-                }
-            )
-            .fillna(method="ffill")
-        )
-        return df
-
-    @staticmethod
-    def fetch(
-        symbol: str,
-        timeframe: pd.offsets.DateOffset,
-        start: datetime,
-        end: datetime = datetime.now(),
-    ) -> DataFrame:
-        candles = CandleFetcher.get_candles_from_db(symbol, start, end)
-        candles_list = []
-        for candle in candles:
-            candles_list.append(model_to_dict(candle))
-        df = pd.DataFrame(
-            candles_list,
-            columns=["timestamp", "symbol", "open", "high", "low", "close", "volume"],
-        )
-        df = CandleFetcher.resample_candle_data(df, timeframe)
-=======
     def resample_candle_data(df: DataFrame, timeframe: pd.offsets.DateOffset, business_cal: DataFrame) -> DataFrame:
-
-        required_columns = ['_id', 'timestamp', 'symbol', 'interval', 'open', 'high', 'low', 'close', 'volume']
+        required_columns = ['timestamp', 'symbol', 'open', 'high', 'low', 'close', 'volume']
         validate_dataframe_columns(df, required_columns)
         df.index = pd.to_datetime(df.timestamp, format=DATE_FORMAT)
-        df = df.drop(['_id', 'interval'], axis=1)
 
         df[['open', 'high', 'low', 'close']] = df[['open', 'high', 'low', 'close']].astype(float)
         df[['volume']] = df[['volume']].astype(int)
@@ -132,13 +68,18 @@
     @staticmethod
     def fetch(symbol: str,
               timeframe: pd.offsets.DateOffset,
-              business_cal: MarketCalendar,
+              business_cal_df: MarketCalendar,
               start: datetime,
               end: datetime = datetime.now()) -> DataFrame:
-        df = CandleFetcher.get_data_from_db(symbol, start, end)
-
+        candles = CandleFetcher.get_candles_from_db(symbol, start, end)
+        candles_list = []
+        for candle in candles:
+            candles_list.append(model_to_dict(candle))
+        df = pd.DataFrame(
+            candles_list,
+            columns=["timestamp", "symbol", "open", "high", "low", "close", "volume"],
+        )
         if not df.empty:
-            business_cal = business_cal.schedule(start_date=start.strftime("%Y-%m-%d"), end_date=end.strftime("%Y-%m-%d"))
-            df = CandleFetcher.resample_candle_data(df, timeframe, business_cal)
->>>>>>> 70ecd4b9
+            business_cal_df = business_cal_df.schedule(start_date=start.strftime("%Y-%m-%d"), end_date=end.strftime("%Y-%m-%d"))
+            df = CandleFetcher.resample_candle_data(df, timeframe, business_cal_df)
         return df